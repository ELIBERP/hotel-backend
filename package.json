--- conflicted
+++ resolved
@@ -19,11 +19,7 @@
     "dotenv": "^16.5.0",
     "express": "^5.1.0",
     "jsonwebtoken": "^9.0.2",
-<<<<<<< HEAD
-    "node-fetch": "^3.3.2"
-=======
     "supertest": "^7.1.3"
->>>>>>> 6be140fe
   },
   "devDependencies": {
     "jest": "^30.0.4",
