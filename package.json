--- conflicted
+++ resolved
@@ -10,24 +10,25 @@
     "start": "node index.js",
     "dev": "nodemon index.js",
     "db:init": "node scripts/initDb.js",
-    "db:reset": "node scripts/initDb.js --reset"
+    "db:reset": "node scripts/initDb.js --reset",
+    "db:test": "node testDb.js",
+    "db:seed": "node scripts/seed.js",
+    "db:seed:sql": "mysql -u %REACT_DB_USERNAME% -p%REACT_DB_PW% -h %REACT_DB_HOST% %REACT_DB_NAME% < db/seed.sql"
   },
   "keywords": [],
   "author": "",
   "license": "ISC",
   "description": "",
   "dependencies": {
+    "bcrypt": "^6.0.0",
     "cors": "^2.8.5",
     "dotenv": "^16.5.0",
     "express": "^5.1.0",
     "jsonwebtoken": "^9.0.2",
-<<<<<<< HEAD
     "mysql2": "^3.14.2",
-    "sqlite3": "^5.1.7",
-=======
     "node-cache": "^5.1.2",
->>>>>>> bbbcb98c
-    "supertest": "^7.1.3"
+    "supertest": "^7.1.3",
+    "uuid": "^11.1.0"
   },
   "devDependencies": {
     "jest": "^30.0.4",
