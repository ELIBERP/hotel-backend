--- conflicted
+++ resolved
@@ -19,11 +19,7 @@
     "dotenv": "^16.5.0",
     "express": "^5.1.0",
     "jsonwebtoken": "^9.0.2",
-<<<<<<< HEAD
-    "node-fetch": "^3.3.2",
-=======
     "node-cache": "^5.1.2",
->>>>>>> bbbcb98c
     "supertest": "^7.1.3"
   },
   "devDependencies": {
