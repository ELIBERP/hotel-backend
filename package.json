{
  "name": "hotel-backend",
  "version": "1.0.0",
  "type": "module",
  "main": "index.js",
  "scripts": {
    "test": "echo \"Error: no test specified\" && exit 1",
    "test:unit": "node --experimental-vm-modules node_modules/.bin/jest tests/unit --coverage",
    "test:integration": "node --experimental-vm-modules node_modules/.bin/jest tests/integration --coverage",
    "start": "node index.js",
    "dev": "nodemon index.js",
    "db:init": "node scripts/initDb.js",
    "db:reset": "node scripts/initDb.js --reset",
    "db:test": "node testDb.js",
    "db:seed": "node scripts/seed.js",
    "db:seed:sql": "mysql -u %REACT_DB_USERNAME% -p%REACT_DB_PW% -h %REACT_DB_HOST% %REACT_DB_NAME% < db/seed.sql"
  },
  "keywords": [],
  "author": "",
  "license": "ISC",
  "description": "",
  "dependencies": {
    "bcrypt": "^6.0.0",
    "cors": "^2.8.5",
    "dotenv": "^16.5.0",
    "express": "^5.1.0",
    "jsonwebtoken": "^9.0.2",
    "mysql2": "^3.14.2",
<<<<<<< HEAD
=======
    "node-cache": "^5.1.2",
>>>>>>> 298bb3c5
    "supertest": "^7.1.3",
    "uuid": "^11.1.0"
  },
  "devDependencies": {
    "jest": "^30.0.4",
    "nodemon": "^3.1.10"
  }
}<|MERGE_RESOLUTION|>--- conflicted
+++ resolved
@@ -26,10 +26,7 @@
     "express": "^5.1.0",
     "jsonwebtoken": "^9.0.2",
     "mysql2": "^3.14.2",
-<<<<<<< HEAD
-=======
     "node-cache": "^5.1.2",
->>>>>>> 298bb3c5
     "supertest": "^7.1.3",
     "uuid": "^11.1.0"
   },
