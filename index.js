--- conflicted
+++ resolved
@@ -45,17 +45,6 @@
 app.use('/hotels', hotel.router);
 app.use('/cache', cache.router);
 
-<<<<<<< HEAD
-=======
-// Example resource route
-// app.get('/hotels', (req, res, next) => {
-//   // placeholder data
-//   res.json([
-//     { id: 1, name: 'Seaside Inn', city: 'Miami' },
-//     { id: 2, name: 'Mountain Lodge', city: 'Aspen' }
-//   ]);
-// });
->>>>>>> bbbcb98c
 
 // // Proxy route to fetch hotels using hotel model
 // app.get('/api/hotels', async (req, res) => {
@@ -73,7 +62,24 @@
 // });
 
 // Example resource route
-// ...existing code...
+// app.get('/hotels', (req, res, next) => {
+//   // placeholder data
+//   res.json([
+//     { id: 1, name: 'Seaside Inn', city: 'Miami' },
+//     { id: 2, name: 'Mountain Lodge', city: 'Aspen' }
+//   ]);
+// });
+
+// Hotel Page Route
+app.get('/:id', (req, res, next) => {
+  const hotelId = req.params.id;
+  // Placeholder for fetching hotel details by ID
+  res.json({ id: hotelId, name: 'Sample Hotel', city: 'Sample City' });
+});
+
+// Example route to trigger an error
+// This route is just for demonstration purposes to show how the error handling works
+// You can remove this route in production
 // It will trigger a 404 error when accessed
 // You can access this route by going to http://localhost:3000/error
 app.get('/error',(req, res, next) => {
