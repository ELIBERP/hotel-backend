import express from 'express';       
import jwt from "jsonwebtoken";
import cors from "cors";
import http from "http";
import https from "https";
import fs from "fs";
import * as errors from './errors.js';
import { ERROR_CODE } from './errors.js';

import hotel from './controller/hotel.js';
<<<<<<< HEAD
import auth from './controller/authController.js';
import { validatePassword } from './middleware/auth.js';
=======
import cache from './controller/cache.js';
>>>>>>> 298bb3c5

// this file runs in sequential order, so import the errors module should always be at the bottom

const app = express();
const PORT = process.env.PORT || 3000;

// Built-in middleware to parse JSON bodies
app.use(express.json());

// Configure CORS to only allow requests from localhost:5173 or a specific dev frontend link
const allowedOrigins = [
  process.env.FRONTEND_URL || 'http://localhost:5173', // Default to localhost if not set
];

app.use(cors({
  origin: function(origin, callback) {
    // allow requests with no origin (like mobile apps, curl, etc.)
    if (!origin) return callback(null, true);
    if (allowedOrigins.includes(origin)) {
      return callback(null, true);
    } else {
      return callback(new Error('Not allowed by CORS'));
    }
  },
  credentials: true
}));

// Basic route
app.get('/', (req, res, next) => {
  res.send('Welcome to the Hotel API!');
});

<<<<<<< HEAD
// Authentication routes - must come before other routes
app.use('/auth', auth.router);
=======
app.use('/hotels', hotel.router);
app.use('/cache', cache.router);

// Example resource route
// app.get('/hotels', (req, res, next) => {
//   // placeholder data
//   res.json([
//     { id: 1, name: 'Seaside Inn', city: 'Miami' },
//     { id: 2, name: 'Mountain Lodge', city: 'Aspen' }
//   ]);
// });
>>>>>>> 298bb3c5

// Hotel routes - make sure this comes after auth
app.use('/hotels', hotel.router);

// Example route to trigger an error
// This route is just for demonstration purposes to show how the error handling works
// You can remove this route in production
// It will trigger a 404 error when accessed
// You can access this route by going to http://localhost:3000/error
app.get('/error',(req, res, next) => {
  next('This is an example error!'); // This will trigger the 404 error handler
})

// 404
app.use((req, res, next) => next(new errors.UrlNotFoundError(`${req.method} ${req.originalUrl} Not Found`)));
// if u call next() without parameter, it will be passed on to the next middleware to handle it, auto jump
// but if u call next(parameter) with parameter, the parameter will be passed to the error parameter of the next middleware

// error handler
// eslint-disable-next-line no-unused-vars
app.use((error, req, res, next) => {
    // Console.error for quick debugging using console
    console.error(error); // eslint-disable-line no-console

    // Extract information
    let status = 500;
    let code = ERROR_CODE.UNEXPECTED_ERROR;
    let message = error || 'Unexpected Error!';
    const reason = error.message;

    // Special case of errors
    if (error instanceof errors.UrlNotFoundError) {
        status = 404;
        code = ERROR_CODE.URL_NOT_FOUND;
        message = `Resource not found`;
    }

    const payload = { code, error: message, reason };

    // Log and respond accordingly.
    return res.status(status).json(payload);
});

app.listen(PORT, () => {
  console.log(`Server running on http://localhost:${PORT}`);
});<|MERGE_RESOLUTION|>--- conflicted
+++ resolved
@@ -8,12 +8,9 @@
 import { ERROR_CODE } from './errors.js';
 
 import hotel from './controller/hotel.js';
-<<<<<<< HEAD
 import auth from './controller/authController.js';
 import { validatePassword } from './middleware/auth.js';
-=======
 import cache from './controller/cache.js';
->>>>>>> 298bb3c5
 
 // this file runs in sequential order, so import the errors module should always be at the bottom
 
@@ -46,25 +43,12 @@
   res.send('Welcome to the Hotel API!');
 });
 
-<<<<<<< HEAD
 // Authentication routes - must come before other routes
 app.use('/auth', auth.router);
-=======
-app.use('/hotels', hotel.router);
-app.use('/cache', cache.router);
-
-// Example resource route
-// app.get('/hotels', (req, res, next) => {
-//   // placeholder data
-//   res.json([
-//     { id: 1, name: 'Seaside Inn', city: 'Miami' },
-//     { id: 2, name: 'Mountain Lodge', city: 'Aspen' }
-//   ]);
-// });
->>>>>>> 298bb3c5
 
 // Hotel routes - make sure this comes after auth
 app.use('/hotels', hotel.router);
+app.use('/cache', cache.router);
 
 // Example route to trigger an error
 // This route is just for demonstration purposes to show how the error handling works
