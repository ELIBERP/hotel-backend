--- conflicted
+++ resolved
@@ -50,41 +50,6 @@
 app.use('/hotels', hotel.router);
 app.use('/cache', cache.router);
 
-<<<<<<< HEAD
-
-// // Proxy route to fetch hotels using hotel model
-// app.get('/api/hotels', async (req, res) => {
-//   const { destination_id } = req.query;
-//   if (!destination_id) {
-//     return res.status(400).json({ error: 'Missing destination_id' });
-//   }
-//   try {
-//     const data = await hotel.find(destination_id);
-//     res.json(data);
-//   } catch (err) {
-//     console.error('Error fetching hotels:', err);
-//     res.status(500).json({ error: 'Failed to fetch hotels' });
-//   }
-// });
-
-// Example resource route
-// app.get('/hotels', (req, res, next) => {
-//   // placeholder data
-//   res.json([
-//     { id: 1, name: 'Seaside Inn', city: 'Miami' },
-//     { id: 2, name: 'Mountain Lodge', city: 'Aspen' }
-//   ]);
-// });
-
-// Hotel Page Route
-app.get('/:id', (req, res, next) => {
-  const hotelId = req.params.id;
-  // Placeholder for fetching hotel details by ID
-  res.json({ id: hotelId, name: 'Sample Hotel', city: 'Sample City' });
-});
-
-=======
->>>>>>> 1ab95aa9
 // Example route to trigger an error
 // This route is just for demonstration purposes to show how the error handling works
 // You can remove this route in production
